%%%-------------------------------------------------------------------
%%
%%        _/_/_/  _/_/_/  _/          _/_/
%%     _/          _/    _/        _/    _/
%%      _/_/      _/    _/        _/_/_/_/
%%         _/    _/    _/        _/    _/
%%  _/_/_/    _/_/_/  _/_/_/_/  _/    _/
%%
%% @doc Sila Weka functionality
%%
%%      Weka runs on the JVM and Sila uses a Clojure/OTP node to
%%      communicate with it.  This module contains the utilities to
%%      prepare for handoffs to Weka.
%%
%%      ARFF formatting corresponds to the requirements of the package
%%      AffectiveTweets, a plugin for Weka:
%%
%%      REF: https://github.com/felipebravom/AffectiveTweets
%%
%% @copyright 2017 Dennis Drown et l'Université du Québec à Montréal
%% @end
%%%-------------------------------------------------------------------
-module(weka).

-author("Dennis Drown <drown.dennis@courrier.uqam.ca>").

-export([report_to_arff/2,
         report_to_arff/3,
         tweets_to_arff/2]).

-include("sila.hrl").
<<<<<<< HEAD
=======
-include("llog.hrl").
-include("raven.hrl").
>>>>>>> b046559d
-include("twitter.hrl").
-include_lib("llog/include/llog.hrl").

-define(put_attr(FOut, Attrib, Type),   io:format(FOut, "@ATTRIBUTE ~s ~s\n",    [Attrib, Type])).
-define(put_attr(FOut, A0, A1, Type),   io:format(FOut, "@ATTRIBUTE ~s_~s ~s\n", [A0, A1, Type])).
-define(put_nl(FOut),                   io:put_chars(FOut, "\n")).

% TODO: Move to llog
-define(fmt(Fmt, Args), io_lib:format(Fmt, Args)).


%%====================================================================
%% API
%%--------------------------------------------------------------------
-spec report_to_arff(Name   :: string(),
                     RptMap :: map()) -> [{ok, string()}]
                                       | [{{error, term()}, string()}].
%%
% @doc  Generates a set of ARFF (Attribute-Relation File Format) relations
%       for a Big/Regular player `raven' report.
% @end  --
report_to_arff(Name, RptMap = #{big := BigRptPack}) ->
    %
    % Run each of the big report types (the reg reports should match)
    lists:map(fun(Type) -> report_to_arff(?fmt("~s.~s", [Name, Type]), Type, RptMap) end,
              proplists:get_keys(BigRptPack)).



%%--------------------------------------------------------------------
-spec report_to_arff(Name   :: string(),
                     Type   :: atom(),
                     RptMap :: map()) -> {ok, string()}
                                       | {{error, term()}, string()}.
%%
% @doc  Generate an ARFF (Attribute-Relation File Format) relation for
%       a Big/Regular player `raven' report.
% @end  --
report_to_arff(Name, Type, #{big := BigRptPack,
                             reg := RegRptPack}) ->
    %
    % TODO: We'll want an ARFF per emotion
    BigRpt = proplists:get_value(Type, BigRptPack),
    RegRpt = proplists:get_value(Type, RegRptPack),

    ?info("Converting ~s report: rel[~s] cat[~s:~s] acct[~B:~B] tt[~B:~B]",
          [Type,
           Name,
           BigRpt#report.category,      RegRpt#report.category,
           BigRpt#report.num_players,   RegRpt#report.num_players,
           BigRpt#report.num_tweets,    RegRpt#report.num_tweets]),

    {FPath, FOut} = open_arff(Name),

    ?put_attr(FOut, dts, string),
    lists:foreach(fun(Var) ->
                      ?put_attr(FOut, big, Var, numeric),
                      ?put_attr(FOut, reg, Var, numeric)
                      end,
                  [cnt | ?EMOTIONS]),

    % Create one data instance per day
    io:put_chars(FOut, "\n@DATA\n"),
    BigEmos = BigRpt#report.emotions,
    RegEmos = RegRpt#report.emotions,
    MakeInst = fun(Key, BigLot, {LotCnt, BigCnt, RegCnt}) ->
        DTS = dts:str(Key),
        case maps:get(Key, RegEmos, nak) of
            nak ->
                ?warning("No regular tweets on ~s", [DTS]),
                {LotCnt + 1, BigCnt, RegCnt};
            RegLot ->
                BigLotCnt = BigLot#emotions.count,
                RegLotCnt = RegLot#emotions.count,
                io:format(FOut, "~s, ~B, ~B", [DTS, BigLotCnt, RegLotCnt]),
                %?debug("BIG: ~p", [BigLot]),
                %?debug("REG: ~p", [RegLot]),
                lists:foreach(fun(Emo) ->
                                  io:format(FOut, ", ~f, ~f",
                                            [maps:get(Emo, BigLot#emotions.levels),
                                             maps:get(Emo, RegLot#emotions.levels)])
                                  end,
                              ?EMOTIONS),
                ?put_nl(FOut),
                {LotCnt + 1,
                 BigCnt + BigLotCnt,
                 RegCnt + RegLotCnt}
            end
        end,
    {LotCount,
     BigTotal,
     RegTotal} = maps:fold(MakeInst, {0, 0, 0}, BigEmos),

    ?info("Processed ~B lots: big[~B] reg[~B]", [LotCount, BigTotal, RegTotal]),
    close_arff(FPath, FOut).



%%--------------------------------------------------------------------
-spec tweets_to_arff(Name   :: string(),
                     Tweets :: [tweet()]) -> {ok, string()}
                                           | {{error, term()}, string()}.
%%
% @doc  Convert a list of tweets to an ARFF (Attribute-Relation File Format)
%       file for Weka.
%
%       Sample Weka target from https://github.com/felipebravom/EmoInt :
% ```
%       java -Xmx4G -cp $HOME/weka-3-8-1/weka.jar weka.Run weka.classifiers.meta.FilteredClassifier
%           -t data/anger-ratings-0to1.train.arff
%           -T data/anger-ratings-0to1.test.target.arff
%           -classifications "weka.classifiers.evaluation.output.prediction.CSV
%               -use-tab
%               -p first-last
%               -file data/anger-pred.csv"
%           -F "weka.filters.MultiFilter
%               -F \"weka.filters.unsupervised.attribute.TweetToEmbeddingsFeatureVector
%                   -I 2
%                   -B $HOME/wekafiles/packages/AffectiveTweets/resources/w2v.twitter.edinburgh.100d.csv.gz
%                   -S 0 -K 15 -L -O\"
%               -F \"weka.filters.unsupervised.attribute.TweetToLexiconFeatureVector
%                   -I 2 -A -D -F -H -J -L -N -P -Q -R -T -U -O\"
%               -F \"weka.filters.unsupervised.attribute.TweetToSentiStrengthFeatureVector
%                   -I 2 -U -O\"
%               -F \"weka.filters.unsupervised.attribute.Reorder
%                   -R 5-last,4\""
%           -W weka.classifiers.functions.LibLINEAR -- -S 12 -C 1.0 -E 0.001 -B 1.0 -L 0.1 -I 1000
% '''
% @end  --
tweets_to_arff(Name, Tweets) ->
    %
    {FPath, FOut} = open_arff(Name),

    ?put_attr(FOut, id,          string),
    ?put_attr(FOut, screen_name, string),
    ?put_attr(FOut, text,        string),

    % Fill in the tweet text as attribute data
    io:put_chars(FOut, "\n@DATA\n"),
    write_tweets(FOut, Tweets),

    % All ready for some learnin'
    close_arff(FPath, FOut).




%%====================================================================
%% Internal functions
%%--------------------------------------------------------------------
-spec open_arff(Name :: string()) -> {string(), term()}.
%%
% @doc  Opens an ARFF file for writing the specified relation and
%       returns the full pathname to the file and its file descriptor.
% @end  --
open_arff(Name) ->
    %
    FPath = make_fpath(Name),
    {ok, FOut} = file:open(FPath, [write]),

    io:format(FOut, "@RELATION  ~s~n~n", [Name]),
    {FPath, FOut}.



%%--------------------------------------------------------------------
-spec close_arff(FPath  :: string(),
                 FOut   :: term()) -> ok
                                  | {error, term()}.
%%
% @doc  Closes an ARFF file, previously opened with `open_arff'.
% @end  --
close_arff(FPath, FOut) ->
    FStatus = file:close(FOut),
    ?info("ARFF<create>: path[~s] stat[~p]", [FPath, FStatus]),
    {FStatus, FPath}.



-spec make_fpath(Name :: string()) -> string().
%%
% @doc  Returns the full filepath for an ARFF file with the specified
%       name.  Note that the path must be valid for this function to
%       succeed.
% @end  --
make_fpath(Name) ->
    FPath = lists:flatten(io_lib:format("~s/weka/~s.arff", [?WORK_DIR, Name])),
    ok = filelib:ensure_dir(FPath),
    FPath.



%%--------------------------------------------------------------------
-spec write_tweets(Out    :: pid(),
                   Tweets :: [[tweet()]]) -> ok.
%%
% @doc  Write out a list of tweets to an ARFF file.
% @end  --
write_tweets(_, []) ->
    ok;

write_tweets(Out, [Tweet = #tweet{text = Text0} | Rest]) ->
    %
    % So Weka doesn't freak:
    Text1 = re:replace(Text0, "(\\\\')|(')", [$\\, $\\, $'], [global]),     % Correct/escape single quotes
    Text  = re:replace(Text1, "[\r\n]", " ", [global, {return, binary}]),   % Linefeeds/newlines to spaces
    io:format(Out, "'~s','~s','~s'~n", [Tweet#tweet.id,
                                        Tweet#tweet.screen_name,
                                        Text]),
    write_tweets(Out, Rest).
<|MERGE_RESOLUTION|>--- conflicted
+++ resolved
@@ -29,11 +29,6 @@
          tweets_to_arff/2]).
 
 -include("sila.hrl").
-<<<<<<< HEAD
-=======
--include("llog.hrl").
--include("raven.hrl").
->>>>>>> b046559d
 -include("twitter.hrl").
 -include_lib("llog/include/llog.hrl").
 
