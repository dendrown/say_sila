%%%-------------------------------------------------------------------
%%
%%        _/_/_/  _/_/_/  _/          _/_/
%%     _/          _/    _/        _/    _/
%%      _/_/      _/    _/        _/_/_/_/
%%         _/    _/    _/        _/    _/
%%  _/_/_/    _/_/_/  _/_/_/_/  _/    _/
%%
%% @doc Say-Sila Twitter access
%%
%%      Functionality for tracking and storing statuses (tweets) about
%%      ClimateChange/GlobalWarming from Twitter.
%%
%%      Note that usage of the word "hash" in this module is likely
%%      referring to Twitter hashtags, and not to hashtables or
%%      related structures.
%%
%% @copyright 2017 Dennis Drown et l'Université du Québec à Montréal
%% @end
%%%-------------------------------------------------------------------
-module(twitter).
-behaviour(gen_server).

-author("Dennis Drown <drown.dennis@courrier.uqam.ca>").

-export([start_link/0,
         stop/0,
         has_hashtag/2,     % DEBUG: REMOVE
         get_pin/0,
         authenticate/1,
         track/1,
         get_first_dts/1,
         get_first_dts/2,
         get_players/1,
         get_players/2,
         get_players_R/2,   % TODO: Move to raven
         get_tweets/2,
         get_tweets/3]).
-export([init/1, terminate/2, code_change/3, handle_call/3, handle_cast/2, handle_info/2]).

-include("sila.hrl").
-include("twitter.hrl").
-include_lib("llog/include/llog.hrl").



%%====================================================================
%% TODO:
%%  * Decide about retweets
%%  * Check tweet language
%%  * Handle extended tweets
%%====================================================================

-define(twitter_oauth_url(Cmd),  "https://api.twitter.com/oauth/"  ++ Cmd).
-define(twitter_stream_url(Cmd), "https://stream.twitter.com/1.1/" ++ Cmd).

% NOTE: Lookups are hashtags without the hashtag character
%       Keep lookups/hashtags defined here in all lowercase
-define(LOOK_CC, "climatechange").
-define(LOOK_GW, "globalwarming").
-define(HASH_CC, "#" ?LOOK_CC).
-define(HASH_GW, "#" ?LOOK_GW).

-define(LOOKUPS,    #{cc => ?LOOK_CC,
                      gw => ?LOOK_GW}).
-define(lookup(Key),  maps:get(Key, ?LOOKUPS, undefined)).

-define(HASHTAGS,   #{cc => ?HASH_CC,
                      gw => ?HASH_GW}).
-define(hashtag(Key), maps:get(Key, ?HASHTAGS, undefined)).

% Hard-coding a few values that should remain constant through the preliminary research
-define(DB_LANG,  <<"en">>).                        % NOTE: language affects who is a player
-define(DB_TRACK, << ?HASH_CC "," ?HASH_GW >>).


-record(state, {consumer     :: tuple(),
                oauth_token  :: string(),
                oauth_secret :: string(),
                track        :: string() | binary(),
                db_conn      :: pid(),
                status_tbl   :: string() }).
-type state() :: #state{}.



%%====================================================================
%% API
%%--------------------------------------------------------------------
-spec start_link() -> {ok, pid()}
                    |  ignore
                    |  {error, term()}.
%%
% @doc  Startup function for Twitter services
% @end  --
start_link() ->
    {ok, App} = application:get_application(),
    case lists:map(fun(Param) -> application:get_env(App, Param, nak) end,
                   [twitter_consumer_key,
                    twitter_consumer_secret,
                    twitter_access_token,
                    twitter_access_secret]) of

        [nak, _, _, _]  -> {error, "Missing Twitter consumer key"};
        [_, nak, _, _]  -> {error, "Missing Twitter consumer secret"};
        [_, _, nak, _]  -> {error, "Missing Twitter access key"};
        [_, _, _, nak]  -> {error, "Missing Twitter access secret"};

        Twitter ->
            % TODO: The DB functionality will be moving to its own module
            Args = [application:get_env(App, db_config, undefined) | Twitter],
            gen_server:start_link({?REG_DIST, ?MODULE}, ?MODULE, Args, [])
    end.



%%--------------------------------------------------------------------
-spec stop() -> ok.
%%
% @doc  Shutdown function for Twitter services
% @end  --
stop() ->
    gen_server:call(?MODULE, stop).



%%--------------------------------------------------------------------
-spec get_pin() -> string()
                 | undefined.
%%
% @doc  Returns the Twitter URL for the access PIN.
% @end  --
get_pin() ->
    gen_server:call(?MODULE, get_pin).



%%--------------------------------------------------------------------
-spec authenticate(PIN :: string() | binary()) -> ok.
%%
% @doc  Returns the Twitter URL for the access PIN.
% @end  --
authenticate(PIN) ->
    gen_server:call(?MODULE, {authenticate, PIN}).



%%--------------------------------------------------------------------
-spec track(KeyWords :: string() | binary()) -> ok.
%%
% @doc  Tracks status/tweets on Twitter for the specified `KeyWords'
% @end  --
track([Nickname | Rest]) when is_atom(Nickname)->
    KeyWords = [?hashtag(Nickname), [ io_lib:format(",~s", [?hashtag(Nick)]) || Nick <- Rest]],
    track(lists:flatten(KeyWords));


track(KeyWords) ->
    gen_server:cast(?MODULE, {track, KeyWords}).



%%--------------------------------------------------------------------
-spec get_first_dts(Tracker :: atom()) -> integer().
%
% @doc  Returns the timestamp of the first tweet for the specified
%       `Tracker' atom: `cc' or `gw'.
% @end  --
get_first_dts(Tracker) ->
    get_first_dts(Tracker, []).



%%--------------------------------------------------------------------
-spec get_first_dts(Tracker :: atom(),
                    Options :: list()) -> integer()
                                        | tuple().
%
% @doc  Returns the timestamp of the first tweet for the specified
%       `Tracker' atom: `cc' or `gw'.
%
%       The caller may specify a list of Options.  We currently support one:
%           - `calendar' :  Gives the result as a tuple: {{year,mon,day},{hour,min,sec}}
% @end  --
get_first_dts(Tracker, Options) ->
    DTS = gen_server:call(?MODULE, {get_first_dts, Tracker}),
    case proplists:get_value(calendar, Options) of
        true      -> dts:unix_to_datetime(DTS, millisecond);
        undefined -> DTS
    end.



%%--------------------------------------------------------------------
-spec get_players(Tracker :: atom()) -> players().
%
% @doc  Returns a list of pairs of screen names and the number of
%       tweets the user has published for the specified `Tracker'
%       atom: `cc' or `gw'.
% @end  --
get_players(Tracker) ->
    get_players(Tracker, []).



%%--------------------------------------------------------------------
-spec get_players(Tracker   :: atom(),
                  Options   :: property() | proplist()) -> players().
%
% @doc  Returns a list of pairs of screen names and the number of
%       tweets the user has published for the specified `Tracker'
%       atom: `cc' or `gw'.
%
%       Options is a property list allowing the following:
%           - `min_tweets'  Only accounts having at least this many
%                           status upates (tweets) are included.
%           - `start'       Beginning datetime to start looking for players
%           - `stop'        End datetime to start looking for players
%
%       The returned list of players is sorted in order of descending
%       tweet count.
% @end  --
get_players(Tracker, Option) when   is_atom(Option)
                             orelse is_tuple(Option) ->
    get_players(Tracker, [Option]);


get_players(Tracker, Options) ->
    gen_server:call(?MODULE, {get_players, Tracker, Options}, ?TWITTER_DB_TIMEOUT).



%%--------------------------------------------------------------------
-spec get_players_R(Tracker   :: atom(),
                    MinTweets :: pos_integer()) -> string().
%
% @doc  DEBUG: Prepares a player list for processing by R.
%
%       TODO: R-module: eri:eval("barplot(gw, main='#globalwarming', ylab='tweets', xlab='account')").
% @end  --
get_players_R(Tracker, MinTweets) ->
    Players = get_players(Tracker, MinTweets),
    Counts  = [binary_to_list(Cnt) || {_, Cnt} <- Players],
    lists:flatten([atom_to_list(Tracker), " <- c(", lists:join($,, Counts), ")"]).


%%--------------------------------------------------------------------
-spec get_tweets(Tracker     :: atom(),
                 ScreenNames :: binary()
                              | string()
                              | list()) -> list().
%
% @doc  Returns the tweets for one or more accounts; `ScreenNames' can
%       take the form "denDrown" or ["denDrown", "someOneElse"]
%
%       Options is a property list allowing the following:
%           - `start'       Begining datetime to start looking for tweets
%           - `stop'        End datetime to start looking for players
%           - `no_retweet'  Collect original tweets only
%
%       NOTE: this pulls only classic 140-char tweets
% @end  --
get_tweets(Tracker, ScreenNames) ->
    get_tweets(Tracker, ScreenNames, []).



%%--------------------------------------------------------------------
-spec get_tweets(Tracker     :: atom(),
                 ScreenNames :: binary()
                              | string()
                              | list(),
                 Options     :: list()) -> list().
%
% @doc  Returns the tweets for one or more accounts; `ScreenNames' can
%       take one of the following forms:
%           - <<"denDrown">>                : for one account
%           - ["denDrown", "someOneElse"]   : for multiple accounts
%           - `all'                         : all available tweets (careful!)
%
%       NOTE: this pulls only classic 140-char tweets
% @end  --
get_tweets(_, [], _) ->
    [];


get_tweets(Tracker, Player = #player{}, Options) ->
    get_tweets(Tracker, [Player], Options);


get_tweets(Tracker, ScreenName, Options) when is_binary(ScreenName) ->
    get_tweets(Tracker, binary_to_list(ScreenName), Options);


get_tweets(Tracker, ScreenNames, Options) ->
    % Convert a singleton ScreenName to a list of one
    ScreenNameList = case io_lib:printable_unicode_list(ScreenNames) of
        true  -> [ScreenNames];                         % ["justOne"]
        false -> ScreenNames
    end,
    gen_server:call(?MODULE, {get_tweets, Tracker, ScreenNameList, Options}, ?TWITTER_DB_TIMEOUT).




%%====================================================================
%% Server Implementation
%%--------------------------------------------------------------------
-spec init(list()) -> any().
%%
% @doc  Initialization for the Twitter access server.
% @end  --
init([DBConfig, ConsKey, ConsSecret, AccessKey, AccessSecret]) ->
    %
    % IMPORTANT: Note that we pull results from the twitter<gen_server> state variable,
    %            but for now we always write new tweets to the main statuses table.
    StatusTbl = proplists:get_value(status_tbl, DBConfig, <<"tbl_statuses">>),
    ?notice("Initializing access to Twitter: push[tbl_statuses] pull[~s]",
            [StatusTbl]),
    process_flag(trap_exit, true),

    gen_server:cast(self(), {request_token, AccessKey, AccessSecret}),
    gen_server:cast(self(), {db_connect, DBConfig}),

    {ok, #state{consumer   = {ConsKey, ConsSecret, hmac_sha1},
                status_tbl = StatusTbl}}.



%%--------------------------------------------------------------------
-spec terminate(Why   :: term(),
                State :: state()) -> normal.
%%
% @doc  Server shutdown callback.
% @end  --
terminate(Why, #state{db_conn = DBConn}) ->
    ?notice("Twitter access shutdown: why[~p]", [Why]),
    case DBConn of
        undefined -> ok;
        _         -> epgsql:close(DBConn)
    end,
    normal.


%%--------------------------------------------------------------------
-spec code_change(OldVsn :: term(),
                  State  :: state(),
                  Extra  :: term()) -> {atom(), term()}.
%%
% @doc  Hot code update processing: a placeholder.
% @end  --
code_change(OldVsn, State, _Extra) ->
    ?notice("Hot code update: old[~p]", [OldVsn]),
    {ok, State}.


%%--------------------------------------------------------------------
%% handle_call:
%%
% @doc  Synchronous messages for the web user interface server.
% @end  --
handle_call(get_pin, _From, State = #state{oauth_token = Token}) ->
    URL = oauth:uri(?twitter_oauth_url("authenticate"), [{oauth_token, Token}]),
    {reply, URL, State};


handle_call({authenticate, PIN}, _From, State = #state{consumer    = Consumer,
                                                       oauth_token = ReqToken}) ->

    NewState = case oauth:post(?twitter_oauth_url("access_token"),
                               [{ oauth_verifier, PIN}, { oauth_token, ReqToken}],
                               Consumer) of

        {ok, Resp = {{_, 200, _}, _, _}} ->
            Params  = oauth:params_decode(Resp),
            Token   = oauth:token(Params),
            Secret  = oauth:token_secret(Params),
            ?info("Authenticated on Twitter"),
            State#state{oauth_token  = Token, oauth_secret = Secret};

        {ok, {{_, StatCode, StatMsg}, _, ErrMsg}} ->
            ?info("Authentication failed: stat[~B:~s] msg[~s]", [StatCode, StatMsg, ErrMsg]),
            State;

        Bummer ->
            ?info("Authentication issue: ~p", [Bummer]),
            State
    end,
    {reply, ok, NewState};


handle_call({get_first_dts, Tracker}, _From, State = #state{db_conn    = DBConn,
                                                            status_tbl = StatusTbl}) ->
    Query = io_lib:format("SELECT status->>'timestamp_ms' AS timestamp_ms "
                          "FROM ~s "
                          "WHERE track = '~s' AND hash_~s AND status->>'lang' = '~s'"
                          "ORDER BY status->'timestamp_ms' LIMIT 1",
                          [StatusTbl, ?DB_TRACK, Tracker, ?DB_LANG]),
    %?debug("QUERY: ~s", [Query]),
    Reply = case epgsql:squery(DBConn, Query) of
        {ok, _, [{DTS}]} -> binary_to_integer(DTS);
        _                -> undefined
    end,
    {reply, Reply, State};


handle_call({get_players, Tracker, Options}, _From, State = #state{db_conn    = DBConn,
                                                                   status_tbl = StatusTbl}) ->
    %
    % Prepare additions to the query according to the specified Options
    AndWhere = get_timestamp_ms_sql("AND", Options),
    Having = case proplists:get_value(min_tweets, Options) of
        undefined -> "";
        MinTweets -> io_lib:format("HAVING COUNT(1) >= ~B ", [MinTweets])
    end,
    Query = io_lib:format("SELECT status->'user'->>'screen_name' AS screen_name, "
                                 "COUNT(1) AS cnt "
                          "FROM ~s "
                          "WHERE (track = '~s') AND hash_~s AND status->>'lang' = '~s' ~s "
                          "GROUP BY screen_name ~s"
                          "ORDER BY cnt DESC",
                          [StatusTbl, ?DB_TRACK, Tracker, ?DB_LANG, AndWhere, Having]),
    %?debug("QUERY: ~s", [Query]),
    Reply = case epgsql:squery(DBConn, Query) of
        {ok, _, Rows} -> [#player{screen_name = SN,
                                  tweet_cnt   = binary_to_integer(Cnt)} || {SN, Cnt} <- Rows];
        _             -> undefined
    end,
    {reply, Reply, State};


handle_call({get_tweets, Tracker, Players = [#player{} | _], Options}, From, State) ->
    %
    % Pull a list of screen names from the player recs
    ScreenNames = [Player#player.screen_name || Player <- Players],
    handle_call({get_tweets, Tracker, ScreenNames, Options}, From, State);


handle_call({get_tweets, Tracker, ScreenNames, Options}, _From, State = #state{db_conn    = DBConn,
                                                                               status_tbl = StatusTbl}) ->
    %
    % Note: This pulls only classic 140|280-char tweets and does not consider the extended_text field.
    %       Also, we're going to want to move the list_to_sql line to a DB module
    TimestampCond = get_timestamp_ms_sql("AND", Options),
    %
    % Have they asked to exclude retweets?
    RetweetCond = case proplists:get_bool(no_retweet, Options) of
        true  -> <<"AND status->'retweeted_status'->>'id' is NULL">>;
        false -> <<"">>
    end,
    %
    %?debug("Screenames: ~p", [ScreenNames]),
    ScreenNamesCond = case ScreenNames =/= all of
        true  -> io_lib:format("AND status->'user'->>'screen_name' IN ('~s'~s) ",
                               [hd(ScreenNames),
                                lists:flatten([io_lib:format(",'~s'", [SN]) || SN <- tl(ScreenNames)])]);
        false -> <<"">>
    end,
    Query = io_lib:format("SELECT status->>'id' AS id, "
                                 "status->'user'->>'screen_name' AS screen_name, "
                                 "status->>'timestamp_ms' AS timestamp_ms, "
                                 "status->>'text' AS text, "
                                 "status->'retweeted_status'->>'id' AS rt_id, "
                                 "status->'retweeted_status'->'user'->>'screen_name' AS rt_screen_name "
                          "FROM ~s "
                          "WHERE track = '~s' "
                            "AND hash_~s "
                            "AND status->>'lang' ='~s' ~s ~s ~s "
                          "ORDER BY timestamp_ms",
<<<<<<< HEAD
                          [?DB_TRACK, Tracker, ?DB_LANG, TimestampCond, RetweetCond, ScreenNamesCond]),
=======
                          [StatusTbl, ?DB_TRACK, Tracker, ?DB_LANG, TimestampCond, RetweetCond, ScreenNameSQL]),
>>>>>>> b046559d
    %file:write_file("/tmp/sila.get_tweets.sql", Query),
    Reply = case epgsql:squery(DBConn, Query) of
        {ok, _, Rows} -> [#tweet{id             = ID,
                                 screen_name    = SN,
                                 timestamp_ms   = binary_to_integer(DTS),
                                 text           = Text,
                                 type           = ?null_val_not(RTID, tweet, retweet),
                                 rt_id          = ?null_to_undef(RTID),
                                 rt_screen_name = ?null_to_undef(RTSN)} || {ID, SN, DTS, Text, RTID, RTSN} <- Rows];
        _             -> undefined
    end,
    {reply, Reply, State};


handle_call(stop, _From, State) ->
    {stop, normal, ok, State};


handle_call(Msg, _From, State) ->
    ?warning("Unknown call: ~p", [Msg]),
    {noreply, State}.



%%--------------------------------------------------------------------
%% handle_cast
%%
% @doc  Process async messages
% @end  --
handle_cast({request_token, AccessKey, AccessSecret}, State = #state{consumer = Consumer}) ->
    {ok, Resp} = oauth:post(?twitter_oauth_url("request_token"),
                            [{oauth_callback, oob}],
                            Consumer,
                            AccessKey,
                            AccessSecret),
    Params  = oauth:params_decode(Resp),
    Token   = oauth:token(Params),
    {noreply, State#state{oauth_token = Token}};


handle_cast({db_connect, undefined}, State) ->
    ?info("No database in use"),
    {noreply, State};


handle_cast({db_connect, DBConfig}, State) ->
    Host = proplists:get_value(host, DBConfig),
    User = proplists:get_value(user, DBConfig),
    Pass = proplists:get_value(pass, DBConfig),
    Database = proplists:get_value(database, DBConfig),
    ?info("Connecting to ~s database as ~s@~s", [Database, User, Host]),
    {ok, DBConn} = epgsql:connect(Host, User, Pass,
                                  [{database, Database},
                                   {timeout,  5000}]),
    {noreply, State#state{db_conn = DBConn}};


handle_cast({track, KeyWords}, State) ->
    PID = spawn_link(fun() -> track(KeyWords, State) end),
    ?debug("Tracking on ~p: ~s", [PID, KeyWords]),
    {noreply, State#state{track = KeyWords}};


handle_cast(Msg, State) ->
    ?warning("Unknown cast: ~p", [Msg]),
    {noreply, State}.


%%--------------------------------------------------------------------
%% handle_info:
%%
% @doc  Process out-of-band messages
% @end  --
handle_info({track_headers, Headers}, State) ->
    lists:foreach(fun({Hdr, Val}) ->
                      ?info("Track header ~s: ~s", [Hdr, Val]) end,
                  Headers),
    {noreply, State};


handle_info({track, DataIn}, State) ->

    %?info("Tracking in: ~p", [DataIn]),
    try jsx:decode(DataIn, [return_maps]) of
        Tweet ->
            %?debug("Raw Tweet: ~p", [Tweet])
            log_tweet(Tweet),

            % A real tweet will have a text field
            case maps:get(<<"text">>, Tweet, undefined) of
                undefined ->
                    ok;
                Text ->
                    store_tweet(DataIn, has_lookup(cc, Text), has_lookup(gw, Text), State)
            end
    catch
        Exc:Why -> ?warning("Bad JSON: why[~p:~p] data[~p]", [Exc, Why, DataIn])
    end,
    ?notice("END OF TWEET"),
    {noreply, State};


handle_info(Msg, State) ->
    ?warning("Unknown info: ~p", [Msg]),
    {noreply, State}.


%%====================================================================
%% Internal functions
%%--------------------------------------------------------------------
-spec track(KeyWords :: binary()
                      | string(),
            State    :: term()) -> ok
                                 | bad_post.
%%
% @doc  Stream a tracking command
% @end  --
track(KeyWords, #state{consumer     = Consumer,
                       oauth_token  = Token,
                       oauth_secret = Secret}) ->
    case oauth:post(?twitter_stream_url("statuses/filter.json"),
                    [{track, KeyWords}],
                    Consumer,
                    Token,
                    Secret,
                    [{sync, false}, {stream, self}]) of

        {ok, ReqID} ->
            ?debug("Tracking on ~p: ~s", [self(), KeyWords]),
            stream_track(ReqID);

        {error, Why} ->
            ?debug("Tracking failure on ~p: ~s", [self(), Why]),
            bad_post
    end.


%%--------------------------------------------------------------------
-spec stream_track(ReqID  :: term()) -> ok.
%%
% @doc  Recursively stream tracking input.
% @end  --
stream_track(ReqID) ->
    stream_track(ReqID, <<>>).



%%--------------------------------------------------------------------
-spec stream_track(ReqID  :: term(),
                   Prefix :: binary()) -> ok.
%%
% @doc  Recursively stream tracking input.  `Prefix' is data we've
%       read in already, but which does not constitute a complete packet.
% @end  --
stream_track(ReqID, Prefix) ->
    receive
        {http, {ReqID, stream_start, Hdrs}} ->
            ?MODULE ! {track_headers, Hdrs},
            stream_track(ReqID, Prefix);

        {http, {ReqID, stream, DataIn}} ->
            % Glue the old and new data, then split it again on the packet delimiter
            DataMerge = iolist_to_binary([Prefix, DataIn]),
            DataSplit = binary:split(DataMerge, <<"\r\n">>, [global]),
            NewPrefix = process_track(DataSplit),
            stream_track(ReqID, NewPrefix);

        {http, {ReqID, {error, Why}}} ->
            ?info("Error tracking on ~p: why[~p]", [self(), Why]);

        {_, stop} ->
            ?info("Stopped tracking on ~p", [self()]);

        _ ->
            stream_track(ReqID, Prefix)
    end.


%%--------------------------------------------------------------------
-spec process_track(Data :: [binary()]) -> binary().
%%
% @doc  Split track data into JSON packets and forward to our Twitter
%       server for processing.  Note that `Data' containing at least
%       one full packet will have at least two list items, and if it
%       represents a single packet, the `Extra' data will be empty.
% @end  --
process_track([Extra]) ->
    Extra;


process_track([Packet, Extra]) ->
    ?MODULE ! {track, Packet},
    Extra;


process_track([Packet | Rest]) ->
    ?MODULE ! {track, Packet},
    process_track(Rest).


%%--------------------------------------------------------------------
-spec log_tweet(map()) -> ok.
%%
% @doc  Pretty-prints the information contained in a tweet over
%       multiple log lines.
% @end  --
log_tweet(Tweet) ->
    log_tweet("", Tweet).



%%--------------------------------------------------------------------
-spec log_tweet(Indent :: string(),
                Pair   :: {binary(), term()}) -> ok.
%%
% @doc  Recursively logs the information contained in a tweet
% @end  --
log_tweet(_, {_, null}) ->
    ok;


log_tweet(_, {_, []}) ->
    ok;


log_tweet(Indent, Map) when is_map(Map) ->
    log_subtweet(Indent, maps:to_list(Map));


log_tweet(Indent, {Key, Val}) when is_map(Val) ->
    log_subtweet(Indent, Key, maps:to_list(Val));


log_tweet(Indent, {Key, MapList = [MapVal | _]}) when is_map(MapVal) ->
    log_subtweet(Indent, Key, MapList);


log_tweet(Indent, {Key, Val}) ->
    Fmt = if
        is_binary(Val) orelse
        is_atom(Val)        -> "~s~s: ~s";
        is_integer(Val)     -> "~s~s: ~B";
        is_list(Val)        -> "~s~s: ~p"
    end,
    case Key of
        <<"text">>  -> ?info(Fmt, [Indent, Key, Val]);      % Tweet text
        _           -> ?debug(Fmt, [Indent, Key, Val])
    end.



%%--------------------------------------------------------------------
-spec log_subtweet(Indent   :: string(),
                   Key      :: binary(),
                   SubTweet :: map() | list()) -> ok.
%%
% @doc  Logs the information contained in a tweet substructure
% @end  --
log_subtweet(Indent, Key,  SubTweet) ->
    ?debug("~s~s:", [Indent, Key]),
    log_subtweet(Indent, SubTweet).



%%--------------------------------------------------------------------
-spec log_subtweet(Indent   :: string(),
                   SubTweet :: list()) -> ok.
%%
% @doc  Logs the information contained in a tweet substructure
% @end  --
log_subtweet(Indent, SubTweet) ->
    NewIndent = "  " ++ Indent,
    lists:foreach(fun(Elem) -> log_tweet(NewIndent, Elem) end, SubTweet).



%%--------------------------------------------------------------------
-spec store_tweet(RawTweet  :: binary(),
                  IsCC      :: boolean(),
                  IsGW      :: boolean(),
                  State     :: state()) -> ok.
%%
% @doc  Inserts the tweet into the database, if we're connected.
% @end  --
store_tweet(_, _, _, #state{db_conn = undefined}) ->
    ok;

store_tweet(RawTweet, IsCC, IsGW, #state{db_conn = DBConn,
                                         track   = Track}) ->
    %
    % IMPORTANT: Note that we pull results from the twitter<gen_server> state variable,
    %            but for now we always write new tweets to the main statuses table.
    DBResult = epgsql:equery(DBConn,
                             "INSERT INTO tbl_statuses (status, track, hash_cc, hash_gw) "
                             "VALUES  ($1, $2, $3, $4)",
                             [RawTweet, Track, IsCC, IsGW]),
    ?info("Tweet stored: ~p", [DBResult]).




%%--------------------------------------------------------------------
-spec has_hashtag(Hash :: string() | atom(),
                  Text :: string() | binary()) -> undefined
                                                | string().
%%
% @doc  Returns `true' if the specified tweet text contains the requested
%       hashtag; and `false' otherwise.
% @end  --
has_hashtag(Hash, Text) when is_binary(Text) ->
    has_hashtag(Hash, binary_to_list(Text));

has_hashtag([$#|Hash], Text) ->
    has_lookup(Hash, Text);

has_hashtag(Hash, Text) ->
    has_lookup(Hash, Text).



%%--------------------------------------------------------------------
-spec has_lookup(Look :: string() | atom(),
                 Text :: string() | binary()) -> undefined
                                               | string().
%%
% @doc  Returns `true' if the specified tweet text contains the requested
%       lookup keyword (hashtag without the hash); and `false' otherwise.
%
%       NOTE: The `string' library is enhanced in Erlang/OTP 20, and this
%             function may benefit from some rework when we move onto it.
% @end  --
has_lookup(Look, Text) when is_atom(Look) ->
    has_lookup(?lookup(Look), Text);

has_lookup(Look, Text) when is_binary(Text) ->
    has_lookup(Look, binary_to_list(Text));

has_lookup(Look, Text) ->
    TextParts = string:tokens(string:to_lower(Text), "#"),

    % The first part of the tweet will be the same whether or not it had a
    % hashtag, so throw it away if it didn't
    Lookups  = case ($# =:= hd(Text)) of
        true  -> TextParts;
        false -> tl(TextParts)
    end,
    is_prefix_in_parts(Look, Lookups).


%%--------------------------------------------------------------------
-spec is_prefix_in_parts(Prefix    :: string(),
                         TextParts :: [string()]) -> boolean().
%%
% @doc  Looks for the `Prefix' as the first word in any of the `TextParts'.
% @end  --
is_prefix_in_parts(_, []) ->
    false;

is_prefix_in_parts(Lookup, [Part|Rest]) ->
    %?debug("Checking for '~s' in '~s'", [Lookup, Part]),
    case string:tokens(Part, " ") of
        [Word|_] when Word =:= Lookup -> true;
        _                             -> is_prefix_in_parts(Lookup, Rest)
    end.



%%--------------------------------------------------------------------
-spec get_timestamp_ms_sql(Prefix   :: string()
                                     | binary(),
                           Options  :: list()) -> string().
%%
% @doc  Returns a timestamp constraint for an SQL query if the Options
%       proplist calls for one with a `start' or `stop' element.  Allows
%       for a Prefix for the expression, usually "AND", "WHERE" or an
%       empty string.
% @end  --
get_timestamp_ms_sql(Prefix, Options) ->
    %
    % Get start/stop date-times
    GetPeriod = fun({undefined, _})    -> undefined;
                   ({DateTime, CmpOp}) -> io_lib:format("(status->>'timestamp_ms' ~s '~B')",
                                                        [CmpOp,
                                                         dts:datetime_to_unix(DateTime, millisecond)])
                                          end,
    Period = lists:map(GetPeriod, [{proplists:get_value(start, Options), <<">=">>},     % Inclusive
                                   {proplists:get_value(stop,  Options), <<"<">>}]),    % Exclusive

    % Build the SQL WHERE clause component
    case lists:filter(fun(P) -> P =/= undefined end, Period) of
        [Cut]       -> io_lib:format("~s ~s", [Prefix, Cut]);
        [Beg, End]  -> io_lib:format("~s (~s AND ~s)", [Prefix, Beg, End])
    end.<|MERGE_RESOLUTION|>--- conflicted
+++ resolved
@@ -467,11 +467,8 @@
                             "AND hash_~s "
                             "AND status->>'lang' ='~s' ~s ~s ~s "
                           "ORDER BY timestamp_ms",
-<<<<<<< HEAD
-                          [?DB_TRACK, Tracker, ?DB_LANG, TimestampCond, RetweetCond, ScreenNamesCond]),
-=======
-                          [StatusTbl, ?DB_TRACK, Tracker, ?DB_LANG, TimestampCond, RetweetCond, ScreenNameSQL]),
->>>>>>> b046559d
+                          [StatusTbl, ?DB_TRACK, Tracker, ?DB_LANG, TimestampCond, RetweetCond, ScreenNamesCond]),
+
     %file:write_file("/tmp/sila.get_tweets.sql", Query),
     Reply = case epgsql:squery(DBConn, Query) of
         {ok, _, Rows} -> [#tweet{id             = ID,
