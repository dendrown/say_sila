;;;; -------------------------------------------------------------------------
;;;;
;;;;        _/_/_/  _/_/_/  _/          _/_/
;;;;     _/          _/    _/        _/    _/
;;;;      _/_/      _/    _/        _/_/_/_/
;;;;         _/    _/    _/        _/    _/
;;;;  _/_/_/    _/_/_/  _/_/_/_/  _/    _/
;;;;
;;;; Emotion Mining and Machine Learning for Climate Change communication
;;;;
;;;; @copyright 2017-2018 Dennis Drown et l'Université du Québec à Montréal
;;;; -------------------------------------------------------------------------
(ns say.core
  (:require [say.log    :as log]
            [say.sila   :as sila]
            [say.weka   :as weka]
            [clojure.string    :as str]
            [clojure.data.json :as json])
  (:import  [com.ericsson.otp.erlang OtpErlangAtom
                                     OtpErlangBinary
                                     OtpErlangDouble
                                     OtpErlangList
                                     OtpErlangLong
                                     OtpErlangMap
                                     OtpErlangObject
                                     OtpErlangPid
                                     OtpErlangRef
                                     OtpErlangTuple
                                     OtpErlangString
                                     OtpMbox
                                     OtpNode]))

(set! *warn-on-reflection* true)

(def ^:const ERLANG-COOKIE  "say_sila_uqam_00")

(def TO-SILA (agent {:cnt 0}))          ; TODO: Serialize responses to Erlang



;;; --------------------------------------------------------------------------
;;; ┏┳┓┏━┓╻┏ ┏━╸   ┏┓╻┏━┓╺┳┓┏━╸
;;; ┃┃┃┣━┫┣┻┓┣╸ ╺━╸┃┗┫┃ ┃ ┃┃┣╸
;;; ╹ ╹╹ ╹╹ ╹┗━╸   ╹ ╹┗━┛╺┻┛┗━╸
;;; --------------------------------------------------------------------------
(defn- ^OtpNode make-node
  "
  Creates and initializes a jInterface OTP node.
  "
  [name]
  (let [node (OtpNode. name)]
    (.setCookie node ERLANG-COOKIE)
    node))



;;; --------------------------------------------------------------------------
;;; ┏┳┓┏━┓┏━┓    ┏━┓╺┳╸┏━┓
;;; ┃┃┃┣━┫┣━┛╺━╸➤┃ ┃ ┃ ┣━┛
;;; ╹ ╹╹ ╹╹      ┗━┛ ╹ ╹
;;; --------------------------------------------------------------------------
(defn map->otp
  "
  Our standard communication to Erlang Sila is {self(), atom(), map()}.
  This function converts a clojure map in the form {:keyword «string»}
  to an Erlang map to handle that third element in response tuples.
  "
  [clj-map]
  (letfn [(->otp [x]
            (cond
              (keyword? x) (OtpErlangAtom.   (name x))
              (symbol?  x) (OtpErlangAtom.   (name x))
              (float?   x) (OtpErlangDouble. (double x))
              (number?  x) (OtpErlangLong.   (long x))
              (string?  x) (OtpErlangBinary. (.getBytes ^String x))
              (class?   x) (OtpErlangBinary. (.getBytes ^String (second (str/split (str x) #" "))))
              (map?     x) (map->otp x)
              :else        (OtpErlangAtom.   "undefined")))]

    (let [clj-keys (keys clj-map)
          clj-vals (vals clj-map)
          otp-keys (into-array OtpErlangObject (map #(OtpErlangAtom. (name %))    clj-keys))
          otp-vals (into-array OtpErlangObject (map ->otp clj-vals))]
      (OtpErlangMap. otp-keys otp-vals))))




;;; --------------------------------------------------------------------------
;;; ┏━┓┏┓╻┏━┓╻ ╻┏━╸┏━┓   ┏━┓╻╻  ┏━┓
;;; ┣━┫┃┗┫┗━┓┃╻┃┣╸ ┣┳┛╺━╸┗━┓┃┃  ┣━┫
;;; ╹ ╹╹ ╹┗━┛┗┻┛┗━╸╹┗╸   ┗━┛╹┗━╸╹ ╹
;;; --------------------------------------------------------------------------
(defn- answer-sila
  "
  Send a response, with an optional argument, to the Erlang Sila server.
  "
  ([req rsp-key]
    (answer-sila req rsp-key nil))


  ([req rsp-key rsp-arg]
  (let [mbox    ^OtpMbox      (:mbox req)
        from    (.self mbox)
        ref     (:ref req)
        rsp     (name rsp-key)
        otp-rsp (OtpErlangAtom. rsp)
        elms    (if rsp-arg   [from ref otp-rsp rsp-arg]
                              [from ref otp-rsp])
        otp-msg (OtpErlangTuple. ^"[Lcom.ericsson.otp.erlang.OtpErlangObject;"
                                 (into-array OtpErlangObject elms))]
    (log/debug "SILA<" rsp ">:" (str rsp-arg))
    (.send mbox ^OtpErlangPid  (:pid req)
                                 otp-msg))))


;;; --------------------------------------------------------------------------
;;; ╺┳┓┏━┓   ╻ ╻┏━╸╻┏ ┏━┓
;;;  ┃┃┃ ┃╺━╸┃╻┃┣╸ ┣┻┓┣━┫
;;; ╺┻┛┗━┛   ┗┻┛┗━╸╹ ╹╹ ╹
;;; --------------------------------------------------------------------------
(defmacro do-weka
  "
  Template for processing a command with Weka and then sending the result
  back to sila.
  "
  [msg fun & parms]
  `(let [{cmd# :cmd
          arg# :arg} ~msg]

    (log/notice '~parms)
    (log/info "->> weka<" cmd# ">:" (str arg#))
    (future
      (let [wfun# (ns-resolve 'say.weka (symbol '~fun))
            rsp#  (apply wfun# arg# '~parms)]
        (log/info "<<- weka<" cmd# ">" rsp# "[OK]")
        (answer-sila ~msg (keyword cmd#) (map->otp rsp#))))))



;;; --------------------------------------------------------------------------
;;; ╺┳┓╻┏━┓┏━┓┏━┓╺┳╸┏━╸╻ ╻
;;;  ┃┃┃┗━┓┣━┛┣━┫ ┃ ┃  ┣━┫
;;; ╺┻┛╹┗━┛╹  ╹ ╹ ╹ ┗━╸╹ ╹
;;; --------------------------------------------------------------------------
(defmulti dispatch
  "
  Process commands coming in from Sila Erlang nodes
  "
  :cmd)

<<<<<<< HEAD
;(defmethod dispatch "emote"   [msg] (do-weka msg filter-arff [:bws :poles])))
(defmethod dispatch "emote"   [msg] (do-weka msg filter-arff [:bws :senti]))
(defmethod dispatch "dic9315" [msg] (do-weka msg filter-arff [:embed :bws]))
=======
(defmethod dispatch "emote"   [msg] (do-weka msg emote-arff))
(defmethod dispatch "dic9315" [msg] (do-weka msg filter-arff '(:embed :bws)))
>>>>>>> f576f511
(defmethod dispatch "regress" [msg] (do-weka msg regress))

(defmethod dispatch "sila" [msg]
  ;; Handle updates to the say-sila ontology (no response back to Erlang)
  (future (sila/execute (:arg msg))))


(defmethod dispatch "embed" [msg]
  (let [fpath (.stringValue ^OtpErlangString (:arg msg))]
    (log/info "Filter/EMBED:" fpath)
    (weka/filter-arff fpath :embed)
    (log/info "Filter/EMBED:" fpath "[OK]")))


(defmethod dispatch "lex" [msg]
  (let [fpath (.stringValue ^OtpErlangString (:arg msg))]
    (log/info "Filter/LEX:" fpath)
    (weka/filter-arff fpath :lex)
    (log/info "Filter/LEX:" fpath "[OK]")))


(defmethod dispatch "ping" [msg]
  (log/info "ping from" (:src msg))
  (answer-sila msg :pong))


(defmethod dispatch "bye" [msg]
  (log/notice "Time to say « adieu »")
  (answer-sila msg :bye)
  :quit)


(defmethod dispatch :default [msg]
  (log/warn "HUH? Unknown command:" (:cmd msg)))



;;; --------------------------------------------------------------------------
;;; ┏━┓┏━┓┏━┓┏━┓┏━╸   ┏━┓┏━┓┏━╸
;;; ┣━┛┣━┫┣┳┛┗━┓┣╸ ╺━╸┣━┫┣┳┛┃╺┓
;;; ╹  ╹ ╹╹┗╸┗━┛┗━╸   ╹ ╹╹┗╸┗━┛
;;; --------------------------------------------------------------------------
(defmulti parse-arg
  "
  The optional argument (fourth) element of an incoming message from Erlang
  may be either a simple string or a JSON formatted map.
  "
  class)


(defmethod parse-arg OtpErlangString [arg]
  (.stringValue ^OtpErlangString arg))


(defmethod parse-arg OtpErlangBinary [arg]
  (-> (.binaryValue ^OtpErlangBinary  arg)
      (String.)
      (json/read-str :key-fn keyword)))



;;; --------------------------------------------------------------------------
;;; ┏━┓┏━┓┏━┓┏━┓┏━╸   ┏┳┓┏━┓┏━╸
;;; ┣━┛┣━┫┣┳┛┗━┓┣╸ ╺━╸┃┃┃┗━┓┃╺┓
;;; ╹  ╹ ╹╹┗╸┗━┛┗━╸   ╹ ╹┗━┛┗━┛
;;; --------------------------------------------------------------------------
(defn- parse-msg
  "
  Breaks apart an incoming message into [sender command args].
  This function can be much more lispy...!
  "
  [^OtpErlangTuple tuple]
  (if (some? tuple)
    (let [pid  ^OtpErlangPid (.elementAt tuple 0)
          node  (.node pid)
          arity (.arity tuple)]
      ; Note that we're assuming datatypes: pid() ref() atom() term()
      {:pid pid
       :src node
       :ref (when (>= arity 2)             ^OtpErlangRef  (.elementAt tuple 1))
       :cmd (when (>= arity 3) (.atomValue ^OtpErlangAtom (.elementAt tuple 2)))
       :arg (when (>= arity 4) (parse-arg                 (.elementAt tuple 3)))})
      {:src "TIMEOUT" :cmd "bye" :arg nil}))



;;; --------------------------------------------------------------------------
;;; ┏━┓╺┳╸┏━┓   ╻  ┏━┓┏━┓┏━┓
;;; ┃ ┃ ┃ ┣━┛╺━╸┃  ┃ ┃┃ ┃┣━┛
;;; ┗━┛ ╹ ╹     ┗━╸┗━┛┗━┛╹
;;; --------------------------------------------------------------------------
(defn- otp-loop
  "
  Recursive receive loop for an OTP process
  "
  ([node mbox] (otp-loop node mbox false))

  ([node mbox quitter]
    (when-not (identical? quitter :quit)

      ; Block, waiting on something to do
      ;
      ;(log/info "Waiting on SILA command...")
      (let [tuple ^OtpErlangTuple (.receive ^OtpMbox mbox)
            msg   (parse-msg tuple)]

        ;(log/debug (:src msg) "<" (:cmd msg) ">:" (:arg msg))
        (recur node mbox (dispatch (conj msg {:mbox mbox})))))))



;;; --------------------------------------------------------------------------
;;; ┏━┓╺┳╸┏━┓┏━┓╺┳╸
;;; ┗━┓ ┃ ┣━┫┣┳┛ ┃
;;; ┗━┛ ╹ ╹ ╹╹┗╸ ╹
;;; --------------------------------------------------------------------------
(defn start
  "
  Starts up an Erlang jInterface process for communication with Erlang sila
  "
  ([] (start "jvm"))

  ([name]
    (let [node (make-node name)
          mbox (.createMbox  node "say")]
      (log/notice "Started:" (.node    node))
      (log/notice "Mailbox:" (.getName mbox))
      (log/debug  "Cookie :" (.cookie  node))
      (log/debug  "Pinging:" (.ping node "gw@chiron" 2000)) ; FIXME: !hard-coded

      ; FIXME:  The ontology functionality in the say.sila namespace requires
      ;         us to be in say.sila so it can create individuals as variables
      ;         in that name-space. Tawny.owl macros are picky and fragile :(
      (ns say.sila)

      ; Receive and process messages from Erlang
      (otp-loop node mbox)
      (.close node)

      ; Put us back where we're supposed to be
      (ns say.core)
    'ok)))
<|MERGE_RESOLUTION|>--- conflicted
+++ resolved
@@ -149,14 +149,8 @@
   "
   :cmd)
 
-<<<<<<< HEAD
-;(defmethod dispatch "emote"   [msg] (do-weka msg filter-arff [:bws :poles])))
-(defmethod dispatch "emote"   [msg] (do-weka msg filter-arff [:bws :senti]))
-(defmethod dispatch "dic9315" [msg] (do-weka msg filter-arff [:embed :bws]))
-=======
 (defmethod dispatch "emote"   [msg] (do-weka msg emote-arff))
 (defmethod dispatch "dic9315" [msg] (do-weka msg filter-arff '(:embed :bws)))
->>>>>>> f576f511
 (defmethod dispatch "regress" [msg] (do-weka msg regress))
 
 (defmethod dispatch "sila" [msg]
