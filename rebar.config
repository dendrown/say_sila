%% -*- mode: erlang -*-
{erl_opts, [debug_info,
            {i, ["include"]},
            {parse_transform, lager_transform} ]}.

{require_otp_vsn, "1[9]"}.

<<<<<<< HEAD
{deps, [{rErlang, {git, "git://github.com/dendrown/rErlang.git",  {branch, "uqam"}}},
        {jsx,     {git, "git://github.com/talentdeficit/jsx.git", {tag,    "v2.8.2"}}},
        {lager,   {git, "git://github.com/basho/lager.git",       {tag,    "3.2.4"}}},
        {oauth,   {git, "git://github.com/tim/erlang-oauth.git",  {tag,    "v1.6.0"}}} ]}.
=======
{deps, [{jsx,    {git, "git://github.com/talentdeficit/jsx.git", {tag, "v2.8.2"}}},
        {lager,  {git, "git://github.com/basho/lager.git",       {tag, "3.2.4"}}},
        {oauth,  {git, "git://github.com/tim/erlang-oauth.git",  {tag, "v1.6.0"}}},
        {epgsql, {git, "git://github.com/epgsql/epgsql.git",     {tag, "3.3.0"}}} ]}.
>>>>>>> 1ba5862f

{relx, [{release, { say_sila, "0.1.0" },
         [say_sila,
          sasl]},

        {sys_config, "./config/sys.config"},
        {vm_args, "./config/vm.args"},

        {dev_mode, true},
        {include_erts, false},

        {extended_start_script, true}]
}.

{profiles, [{prod, [{relx, [{dev_mode, false},
                            {include_erts, true}]}]
            }]
}.<|MERGE_RESOLUTION|>--- conflicted
+++ resolved
@@ -5,17 +5,11 @@
 
 {require_otp_vsn, "1[9]"}.
 
-<<<<<<< HEAD
 {deps, [{rErlang, {git, "git://github.com/dendrown/rErlang.git",  {branch, "uqam"}}},
         {jsx,     {git, "git://github.com/talentdeficit/jsx.git", {tag,    "v2.8.2"}}},
         {lager,   {git, "git://github.com/basho/lager.git",       {tag,    "3.2.4"}}},
-        {oauth,   {git, "git://github.com/tim/erlang-oauth.git",  {tag,    "v1.6.0"}}} ]}.
-=======
-{deps, [{jsx,    {git, "git://github.com/talentdeficit/jsx.git", {tag, "v2.8.2"}}},
-        {lager,  {git, "git://github.com/basho/lager.git",       {tag, "3.2.4"}}},
-        {oauth,  {git, "git://github.com/tim/erlang-oauth.git",  {tag, "v1.6.0"}}},
-        {epgsql, {git, "git://github.com/epgsql/epgsql.git",     {tag, "3.3.0"}}} ]}.
->>>>>>> 1ba5862f
+        {oauth,   {git, "git://github.com/tim/erlang-oauth.git",  {tag,    "v1.6.0"}}},
+        {epgsql,  {git, "git://github.com/epgsql/epgsql.git",     {tag,    "3.3.0"}}} ]}.
 
 {relx, [{release, { say_sila, "0.1.0" },
          [say_sila,
